--- conflicted
+++ resolved
@@ -382,20 +382,12 @@
             wait_for_file_to_exist(filename, TICK, self.download_timeout,
                                    f'{filename} file took too long to download')
 
-<<<<<<< HEAD
-        # Load and validate the index.
-        obj = json.load(open(filename))
-=======
-        # Everyone waits for the file to become populated.
-        wait_for_file_to_exist(filename, TICK, self.download_timeout,
-                               f'{filename} file took too long to download')
-
         try:
             obj = json.load(open(filename))
         except json.decoder.JSONDecodeError as error:
             error.args = (f'Index file at {filename} is empty or corrupted. ' + error.args[0],)
             raise error
->>>>>>> f945dd97
+
         if obj['version'] != 2:
             raise ValueError(f'Unsupported version: {obj["version"]}')
 
