# Copyright 2023 MosaicML Streaming authors
# SPDX-License-Identifier: Apache-2.0

"""A mid-epoch-resumable streaming/caching pytorch IterableDataset."""

import json
import os
from enum import IntEnum
from math import ceil
from threading import Lock, Thread
from time import sleep, time
from typing import Any, Dict, Iterator, Optional, Sequence, Tuple

import numpy as np
from filelock import FileLock
from numpy.typing import NDArray
from torch.utils.data import IterableDataset

from streaming.base.format import get_index_basename
from streaming.base.partition import get_partitions
from streaming.base.shared import (SharedArray, SharedBarrier, SharedMemory, SharedScalar,
                                   get_shm_prefix)
from streaming.base.shuffle import get_shuffle
from streaming.base.spanner import Spanner
from streaming.base.stream import Stream
from streaming.base.util import TICK
from streaming.base.world import World

# An arbitrary time in the future, used for cold shard eviction.
NEVER = float(np.iinfo(np.uint64).max)


class _ShardState(IntEnum):
    """The download status of a shard.

    Restrictions:
    - The initial state of INVALID must be zero.
    - State transitions: MISSING -> DOWNLOADING -> PRESENT -> MISSING.
    """
    INVALID = 0
    MISSING = 1
    DOWNLOADING = 2
    PRESENT = 3


class _IterState:
    """State of StreamingDataset __iter__, used to track and coordinate its threads.

    Has methods to implement early exit when a new epoch is started before the last one is done.

    Order of threads: 0 <= yield loop <= ready thread <= download thread <= total.

    Three indices:
    * Download index: points to the sample we are presently downloading, skipping other workers'
      downloads in progress.
    * Ready index: points to the farthest contiguously downloaded sample by any worker on this
      node.
    * Yield index: points to the (downloaded) sample that we are currently yielding.

    Args:
        sample_ids (NDArray[np.int64]): This worker's samples to download and yield.
    """

    # The number of threads to wait on the exits of before returning (download, ready, yield).
    _num_threads_to_exit = 3

    def __init__(self, sample_ids: NDArray[np.int64]) -> None:
        self.sample_ids = sample_ids

        self.total = len(sample_ids)
        self.download_index = 0
        self.ready_index = 0
        self.yield_index = 0
        self.eviction_index = 0

        self._lock = Lock()
        self._is_exiting = False
        self._num_exited = 0

    def exit(self) -> None:
        """Signal threads to exit, wait until they have all exited, then return.

        This is called when the user starts a new epoch without the threads from the previous epoch
        having exited yet.
        """
        # Signal threads to exit.
        with self._lock:
            if self._is_exiting:
                raise ValueError('Called exit() on an _IterState that is already exiting.')
            self._is_exiting = True

        # Block until they have all exited, returning _is_exiting to False.
        while True:
            with self._lock:
                if self._num_exited == self._num_threads_to_exit:
                    self._is_exiting = False
                    break
            sleep(TICK)

    def is_exiting(self) -> bool:
        """Check if the calling thread should exit.

        Returns:
            bool: Whether to exit.
        """
        with self._lock:
            return self._is_exiting

    def on_exit(self) -> None:
        """Note that a thread has exited."""
        with self._lock:
            self._num_exited += 1


class StreamingDataset(IterableDataset):
    """A mid-epoch-resumable streaming/caching pytorch IterableDataset.

    Features elastically deterministic shuffling, which enables fast mid-epoch resumption.

    Checkpoints are represented in JSON as follows:

    .. code-block:: json

        {
            "epoch" :"int",
            "sample_in_epoch": "int",
            "shuffle_seed": "int",
            "num_canonical_nodes": "int"
        }

    StreamingDataset init takes two kinds of arguments:

    * What to iterate:

      * One or more streams (you must provide either ``streams`` or ``remote``/``local``):

        * ``streams``
        * ``remote``
        * ``local``

<<<<<<< HEAD
      * ``split``
      * ``download_retry``
      * ``download_timeout``
      * ``validate_hash``
      * ``keep_zip``

    * How to iterate (controlling shard lifecycle, determinism, and shuffling):

=======
      * Knobs to control streaming behavior, which, if multiple streams are provided, become defaults
        applied to each of them:

        * ``split``
        * ``download_retry``
        * ``download_timeout``
        * ``validate_hash``
        * ``keep_zip``
        * ``keep_raw``

      * Absolute dataset size, if streams were weighted relatively:

        * ``choose``

    * How to iterate:

>>>>>>> 16543abf
      * Shard lifecycle:

        * ``predownload``
        * ``cache_limit``

      * Determinism:

        * ``partition_algo``
        * ``num_canonical_nodes``
        * ``batch_size``

      * Shuffling:

        * ``shuffle``
        * ``shuffle_algo``
        * ``shuffle_seed``
        * ``shuffle_block_size``

    Args:
        streams (Sequence[Stream], optional): One or more streams to stream/cache samples from,
            which may be upsampled or downsampled. StreamingDataset uses either ``streams`` or
            ``remote``/``local``. Defaults to ``None``.
        remote (str, optional): Remote path or directory to download the dataset from. If ``None``,
            its data must exist locally. StreamingDataset uses either ``streams`` or
            ``remote``/``local``. Defaults to ``None``.
        local (str, optional): Local working directory to download shards to. This is where shards
            are cached while they are being used. Uses a temp directory if not set.
            StreamingDataset uses either ``streams`` or ``remote``/``local``. Defaults to ``None``.
        split (str, optional): Which dataset split to use, if any. If provided, we stream from/to
            the ``split`` subdirs of  ``remote`` and ``local``. Defaults to ``None``.
        download_retry (int): Number of download re-attempts before giving up. Defaults to ``2``.
        download_timeout (float): Number of seconds to wait for a shard to download before raising
            an exception. Defaults to ``60``.
        validate_hash (str, optional): Optional hash or checksum algorithm to use to validate
            shards. Defaults to ``None``.
        keep_zip (bool): Whether to keep or delete the compressed form when decompressing
            downloaded shards. If ``False``, keep iff remote is local or no remote. Defaults to
<<<<<<< HEAD
            ``False``.
        samples_per_epoch (int, optional): Provide this field iff you are weighting sub-datasets
            proportionally. Defaults to ``None``.
=======
            `False``.
        keep_raw (bool): Whether to keep or delete the decompressed form (or only form)
            of shards after all their samples have been yielded this epoch. If ``False``, keep iff
            remote is local or no remote and no compression. Defaults to ``True``.
        choose (int, optional): Number of samples to draw per epoch balanced across all streams.
            If ``None``, takes its value from the total number of underlying samples. Provide this
            field if you are weighting streams relatively to target a larger or smaller epoch size.
            Defaults to ``None``.
>>>>>>> 16543abf
        predownload (int, optional): Target number of samples ahead to download the shards of while
            iterating. Defaults to ``100_000``.
        cache_limit (int, optional): Maximum size in bytes of this StreamingDataset's shard cache.
            Before downloading a shard, the least recently used resident shard(s) may be evicted
            (deleted from the local cache) in order to stay under the limit. Set to ``None`` to
            disable shard eviction. Defaults to ``None``.
        partition_algo (str): Which partitioning algorithm to use. Defaults to ``orig``.
        num_canonical_nodes (int, optional): Canonical number of nodes for shuffling with
            resumption. Defaults to ``None``, which is interpreted as the number of nodes of the
            initial run.
        batch_size (int, optional): Batch size of its DataLoader, which affects how the dataset is
            partitioned over the workers. Defaults to ``None``.
        shuffle (bool): Whether to iterate over the samples in randomized order. Defaults to
            ``False``.
        shuffle_algo (str): Which shuffling algorithm to use. Defaults to ``py1b``.
        shuffle_seed (int): Seed for Deterministic data shuffling. Defaults to ``9176``.
        shuffle_block_size (int): Unit of shuffle. Defaults to ``1 << 18``.
    """

    def __init__(self,
                 *,
                 streams: Optional[Sequence[Stream]] = None,
                 remote: Optional[str] = None,
                 local: Optional[str] = None,
                 split: Optional[str] = None,
                 download_retry: int = 2,
                 download_timeout: float = 60,
                 validate_hash: Optional[str] = None,
                 keep_zip: bool = False,
<<<<<<< HEAD
                 samples_per_epoch: Optional[int] = None,
=======
                 keep_raw: bool = True,
                 choose: Optional[int] = None,
>>>>>>> 16543abf
                 predownload: Optional[int] = 100_000,
                 cache_limit: Optional[int] = None,
                 partition_algo: str = 'orig',
                 num_canonical_nodes: Optional[int] = None,
                 batch_size: Optional[int] = None,
                 shuffle: bool = False,
                 shuffle_algo: str = 'py1b',
                 shuffle_seed: int = 9176,
                 shuffle_block_size: int = 1 << 18) -> None:
        # Global arguments (which do not live in Streams).
        self.cache_limit = cache_limit
        self.predownload = predownload
        self.partition_algo = partition_algo
        self.num_canonical_nodes = num_canonical_nodes
        self.batch_size = batch_size
        self.shuffle = shuffle
        self.shuffle_algo = shuffle_algo
        self.shuffle_seed = shuffle_seed
        self.shuffle_block_size = shuffle_block_size

        # Check streams vs remote/local.
        if bool(streams) == (bool(remote) or bool(local)):
            raise ValueError(
                'You must provide either "streams" or "remote"/"local", but not both -- ' +
                'that would be confusing')

        # Initialize the Stream defaults.
        default = Stream(remote=remote,
                         local=local,
                         split=split,
                         download_retry=download_retry,
                         download_timeout=download_timeout,
                         validate_hash=validate_hash,
                         keep_zip=keep_zip)

        # Normalize to a list of Streams.
        if streams:
            for stream in streams:
                stream.apply_default(default)
        else:
            streams = [default]

<<<<<<< HEAD
        # Validate the stream weighting scheme (relative or absolute) to catch errors before we go
        # to the trouble of loading them.
        Stream.validate_weights(streams)
=======
        # Validate stream weights ("proportion", "repeat", "choose", or none).
        is_proportional = hasattr(streams[0], 'proportion')
        for stream_id, stream in enumerate(streams):
            has_proportion = hasattr(stream, 'proportion')
            has_repeat = hasattr(stream, 'repeat')
            has_choose = hasattr(stream, 'choose')
            if not (0 <= has_proportion + has_repeat + has_choose <= 1):
                raise ValueError(f'Streams must provide at most one of "proportion", "repeat", ' +
                                 f'or "choose" (error in stream {stream_id})')
            if is_proportional != has_proportion:
                raise ValueError(f'Relative ("proportion") and absolute ("repeat", "choose", ' +
                                 f'none) stream weights are incompatible with each other (error ' +
                                 f'in stream {stream_id})')
>>>>>>> 16543abf

        # Set streams.
        self.streams = streams
        self.num_streams = len(streams)

        # Initialize the World context.
        #
        # Beware: This information is for the per-rank process. DataLoader worker processes may see
        # different values for these fields. We are saving the rank World here because we cannot
        # instantiate a World inside the StreamingDataset destructor.
        self._rank_world = world = World()

        # Download each stream's index, load their shards, and map streams <-> shards.
        self.num_samples = 0
        self.shards = []
        stream_per_shard = []
        self.shard_offset_per_stream = np.zeros(self.num_streams, np.int64)
        self.shards_per_stream = np.zeros(self.num_streams, np.int64)
        self.sample_offset_per_stream = np.zeros(self.num_streams, np.int64)
        self.samples_per_stream = np.zeros(self.num_streams, np.int64)
        for stream_id, stream in enumerate(self.streams):
            stream_shards = stream.get_shards(world)
            samples = sum(map(len, stream_shards))
            if samples == 0:
                index_path = os.path.join(stream.local, stream.split, get_index_basename())
                raise RuntimeError(f'Empty `shards` in {index_path} file.')
            stream_per_shard += [stream_id] * len(stream_shards)
            self.shard_offset_per_stream[stream_id] = len(self.shards)
            self.shards_per_stream[stream_id] = len(stream_shards)
            self.sample_offset_per_stream[stream_id] = self.num_samples
            self.samples_per_stream[stream_id] = samples
            self.shards += stream_shards
            self.num_samples += samples
        self.stream_per_shard = np.array(stream_per_shard, np.int64)
        self.num_shards = len(self.shards)

        # Build the shard index (for partitioning and mapping samples to shards).
        self.samples_per_shard = np.array([shard.samples for shard in self.shards], np.int64)
        self.sample_offset_per_shard = self.samples_per_shard.cumsum() - self.samples_per_shard
        self.spanner = Spanner(self.samples_per_shard)

<<<<<<< HEAD
        # Now that we know the number of underlying samples of each stream, derive each stream's
        # true proportion/repeat/samples, as well as the total epoch size.
        self.samples_per_epoch = Stream.apply_weights(self.streams, self.samples_per_stream,
                                                      samples_per_epoch, self.shuffle_seed)
=======
        # Now that we have the true size of each stream, derive the proportions, repeats, and
        # choices.
        if is_proportional:
            # Relative.
            if not choose:
                choose = self.num_samples
            self.proportion_per_stream = np.array([stream.proportion for stream in self.streams],
                                                  np.float64)
            self.proportion_per_stream /= self.proportion_per_stream.sum()
            self.choose_per_stream = (choose * self.proportion_per_stream).astype(np.int64)
            shortfall = choose - self.choose_per_stream.sum()
            rng = np.random.default_rng(shuffle_seed)
            indices = rng.choice(self.num_streams, shortfall, False)
            self.choose_per_stream[indices] += 1
            self.repeat_per_stream = self.choose_per_stream / self.samples_per_stream
            self.choose = choose
        else:
            # Absolute.
            if choose:
                raise ValueError('Only provide "choose" when weighting streams relatively')
            self.choose_per_stream = np.zeros(self.num_streams, np.int64)
            for stream_id, stream in enumerate(self.streams):
                if hasattr(stream, 'repeat'):
                    choose = int(stream.repeat * self.samples_per_stream[stream_id])
                elif hasattr(stream, 'choose'):
                    choose = stream.choose
                else:
                    choose = self.samples_per_stream[stream_id]
                self.choose_per_stream[stream_id] = choose
            self.repeat_per_stream = self.choose_per_stream / self.samples_per_stream
            self.proportion_per_stream = self.choose_per_stream / self.choose_per_stream.sum()
            self.choose = sum(self.choose_per_stream)

        # Now that we know the true props/reps/choices, inject those back into the streams.
        for stream, stream_proportion, stream_repeat, stream_choose in zip(
                self.streams, self.proportion_per_stream, self.repeat_per_stream,
                self.choose_per_stream):
            stream.proportion = stream_proportion
            stream.repeat = stream_repeat
            stream.choose = stream_choose
>>>>>>> 16543abf

        # Register/lookup our shared memory prefix and filelock root directory.
        my_locals = [
            os.path.abspath(os.path.join(stream.local, stream.split)) for stream in streams
        ]
        self._shm_prefix, self._locals_shm = get_shm_prefix(my_locals, world)
        self._filelock_root = os.path.join(os.path.sep, 'tmp', 'streaming', self._shm_prefix)

        # Create the shared memory-backed barrier, without its lock, which is unpickleable.
        shared_barrier_filelock_path = os.path.join(self._filelock_root, 'barrier_filelock')
        shared_barrier_shm_path = f'{self._shm_prefix}_barrier'
        self._shared_barrier = SharedBarrier(shared_barrier_filelock_path, shared_barrier_shm_path)

        # Epoch counter.
        #
        # Note: we do not assume that the end of __iter__() will ever be reached, so we need to
        # increment the epoch counter at the start of __iter__() instead of at the end, so we need
        # to track what the next epoch is, not the current epoch.
        self._next_epoch = SharedScalar(np.int64, f'{self._shm_prefix}_next_epoch')

        # Cache filelock. Proects downloading and evicting shards.
        self._cache_filelock_path = os.path.join(self._filelock_root, '_cache_filelock')
        self._cache_filelock: FileLock

        # Cache usage in bytes.
        self._cache_usage = SharedScalar(np.int64, f'{self._shm_prefix}_cache_usage')

        # Shard states array. Tells if a shard is missing, downloading, or present (eviction
        # happens under the lock).
        self._shard_states = SharedArray(self.num_shards, np.uint8,
                                         f'{self._shm_prefix}_shard_states')

        # Time of last access per shard. This is used to decide which shard(s) to evict when we run
        # out of space.
        self._shard_access_times = SharedArray(self.num_shards, np.float32,
                                               f'{self._shm_prefix}_shard_access_times')

        # Initialize shared memory objects.
        if world.is_local_leader:
            # Set initial epoch (before any resumption).
            self.next_epoch = 0

            # Normalize each stream's local dir, discovering which shards are present.
            are_shards_present = []
            for stream in self.streams:
                stream_shards = stream.get_shards(world)
                are_shards_present += stream.init_local_dir(stream_shards)

            # Calculate the initial cache usage using shard presence info.
            #
            # If we are above cache_limit, do nothing about it until the first download (which will
            # evict until happy).
            self.cache_usage = 0
            for stream in self.streams:
                self.cache_usage += stream.get_index_size()
            for shard_id, is_shard_present in enumerate(are_shards_present):
                if is_shard_present:
                    stream_id = self.stream_per_shard[shard_id]
                    stream = self.streams[stream_id]
                    shard = self.shards[shard_id]
                    self.cache_usage += shard.get_persistent_size(stream.safe_keep_zip)

            # Also use shard presence to initialize the shard states array and last access times.
            for shard_id, is_shard_present in enumerate(are_shards_present):
                if is_shard_present:
                    self._shard_states[shard_id] = _ShardState.PRESENT
                    self._shard_access_times[shard_id] = time()
                else:
                    self._shard_states[shard_id] = _ShardState.MISSING
                    self._shard_access_times[shard_id] = NEVER

        self._shared_barrier(world.workers_per_node)

        # Placeholder for a shared memory object where load_state_dict() saves its data to be
        # picked up by __iter__().
        self._resume_shm: SharedMemory

        # Placeholder for an _IterState which tracks state during __iter__().
        self._iter_state: _IterState

        del self._shared_barrier.lock  # Remove the lock that makes it unpickleable.

    def __del__(self) -> None:
        """Destructor, which releases its local working directories."""
        if hasattr(self, '_locals_shm'):
            try:
                self._locals_shm.buf[:4] = np.int32(0).tobytes()
            except:
                pass

    @property
    def next_epoch(self) -> int:
        """Get the next epoch.

        Returns:
            int: Next epoch.
        """
        return int(self._next_epoch.get())

    @next_epoch.setter
    def next_epoch(self, next_epoch: int) -> None:
        """Set the next epoch.

        Args:
            next_epoch (int): Next epoch.
        """
        self._next_epoch.set(next_epoch)

    @property
    def cache_usage(self) -> int:
        """Get the cache usage.

        Returns:
            int: Cache usage in bytes.
        """
        return int(self._cache_usage.get())

    @cache_usage.setter
    def cache_usage(self, cache_usage: int) -> None:
        """Set the cache usage.

        Args:
            cache_usage (int): Cache usage in bytes.
        """
        self._cache_usage.set(cache_usage)

    def __len__(self) -> int:
        """Get the length as an IterableDataset.

        Returns:
            int: Dataset length.
        """
        return ceil(self.num_samples / World().num_ranks)

    def _resume(self, world: World, epoch: int) -> Tuple[int, int]:
        """Either resume from checkpoint or start at the beginning.

        Args:
            world (World): World state.
            epoch (int): What epoch we think it is (pre-checkpoint).

        Returns:
            Tuple[int, int]: What epoch this is, and sample offset in that epoch.
        """
        # Get the resume state, if it exists.
        name = f'{self._shm_prefix}_resume'
        try:
            shm = SharedMemory(name=name, create=False)
        except FileNotFoundError:
            # There is nothing to resume.
            if not self.num_canonical_nodes:
                self.num_canonical_nodes = world.num_nodes
            return epoch, 0

        # SharedMemory buffers may contain additional null bytes at the end.
        buf = bytes(shm.buf)
        index = buf.find(b'\0')
        buf = buf[:index] if index != -1 else buf
        obj = json.loads(buf.decode('utf-8'))

        # Check if the resume state is stale.
        if obj['epoch'] < epoch:
            if not self.num_canonical_nodes:
                self.num_canonical_nodes = world.num_nodes
            return epoch, 0

        # Load the correct resumption meta data.
        epoch = obj['epoch']
        sample_in_epoch = obj['sample_in_epoch']
        self.num_canonical_nodes = obj['num_canonical_nodes']
        self.shuffle_seed = obj['shuffle_seed']

        return epoch, sample_in_epoch

    def _resume_incr_epoch(self, world: World) -> Tuple[int, int]:
        """Start or resume training, pre-incrementing the next epoch.

        Args:
            world (World): World state.

        Returns:
            Tuple[int, int]: What epoch this is, and sample offset in that epoch.
        """
        # Either resume from checkpoint, or start from scratch.
        presumed_epoch = self.next_epoch
        epoch, sample_in_epoch = self._resume(world, presumed_epoch)

        # Wait for everyone to get the epoch above.
        self._shared_barrier(world.workers_per_node)

        # Set the new next epoch.
        if world.is_local_leader:
            self.next_epoch = epoch + 1

        return epoch, sample_in_epoch

    def state_dict(self, num_samples: int, from_beginning: bool) -> Dict[str, Any]:
        """Get a dict containing training state (called from non-worker process).

        This is called on rank zero.

        Our stock StreamingDataLoader counts samples from start of training (from_beginning=false).
        However, if you are always counting from the start of the epoch, set from_beginning=true.

        Args:
            num_samples (int): The number of samples processed so far in the current epoch.
            from_beginning (int): Whether we are counting samples from the start of this epoch, or
                the start of just this potentially resumed training run this epoch.

        Returns:
            Dict[str, Any]: The state.
        """
        world = World()
        epoch = self.next_epoch - 1
        epoch, offset = self._resume(world, epoch)
        if from_beginning:
            sample_in_epoch = num_samples
        else:
            sample_in_epoch = offset + num_samples
        return {
            'epoch': epoch,
            'sample_in_epoch': sample_in_epoch,
            'num_canonical_nodes': self.num_canonical_nodes,
            'shuffle_seed': self.shuffle_seed
        }

    def load_state_dict(self, obj: Dict[str, Any]) -> None:
        """Load a dict containing training state (called from non-worker process).

        This is called on each copy of the dataset when resuming.

        We just save the state to shared memory for workers to pick up when __iter__ is next
        called. We use shm because changes to this copy of the dataset wouldn't be picked up by
        persistent workers.

        Args:
            obj (Dict[str, Any]): The state.
        """
        name = f'{self._shm_prefix}_resume'
        data = json.dumps(obj, sort_keys=True).encode('utf-8')
        # some platforms choose to allocate chunks of memory based upon that platform’s memory
        # page size, hence, the exact size of the shared memory block may be larger or
        # equal to the size requested.
        self._resume_shm = SharedMemory(name=name, size=len(data))
        self._resume_shm.buf[:len(data)] = data

    def _resample_streams(self, epoch: int) -> Tuple[NDArray[np.int64], NDArray[np.int64]]:
        """Perform the up/down-sampling needed to generate the weighted epoch.

        Args:
            epoch (int): What epoch this is for. Used in seeding the sampling RNG.

        Returns:
            Tuple[NDArray[np.int64], NDArray[np.int64]]: Sampled shard sizes and sample mapping.
        """
        # Initialize random number generator and arrays.
        rng = np.random.default_rng(self.shuffle_seed + epoch)
        shuffle_units = []
        sample_ids = []

        # Iterate over each stream.
        for stream_id in range(self.num_streams):
            stream_shard_offset = self.shard_offset_per_stream[stream_id]
            num_stream_shards = self.shards_per_stream[stream_id]
            stream_shard_ids = stream_shard_offset + np.arange(num_stream_shards)

            # Calculate choose per stream shard.
            samples_per_stream_shard = self.samples_per_shard[stream_shard_ids]
            stream_samples = sum(samples_per_stream_shard)
<<<<<<< HEAD
            stream_picks = self.streams[stream_id].samples
            if stream_picks == stream_samples:
                pick_per_stream_shard = samples_per_stream_shard
=======
            stream_choose = self.choose_per_stream[stream_id]
            if stream_choose == stream_samples:
                choose_per_stream_shard = samples_per_stream_shard
>>>>>>> 16543abf
            else:
                choose_per_stream_shard = \
                    samples_per_stream_shard * stream_choose // stream_samples
                shortfall = stream_choose - choose_per_stream_shard.sum()
                indices = rng.choice(num_stream_shards, shortfall, False)
                choose_per_stream_shard[indices] += 1

            # Iterate over each shard of this stream.
            for shard_id, shard_samples, shard_choose in zip(stream_shard_ids,
                                                             samples_per_stream_shard,
                                                             choose_per_stream_shard):
                # Calculate shuffle units.
                shard_shuffle_units = [shard_samples] * (shard_choose // shard_samples)
                remainder = shard_choose % shard_samples
                if remainder:
                    shard_shuffle_units.append(remainder)
                shuffle_units.append(shard_shuffle_units)

                # Calculate sample IDs of any full repeats.
                shard_sample_offset = self.sample_offset_per_shard[shard_id]
                num_full_repeats = shard_choose // shard_samples
                if num_full_repeats:
                    full_repeat = shard_sample_offset + np.arange(shard_samples)
                    sample_ids += [full_repeat] * num_full_repeats

                # Calculate sample IDs of a possible partial repeat.
                shortfall = shard_choose % shard_samples
                if shortfall:
                    partial_repeat = shard_sample_offset + rng.choice(
                        shard_samples, shortfall, False)
                    partial_repeat.sort()
                    sample_ids.append(partial_repeat)

        shuffle_units = np.concatenate(shuffle_units)
        sample_ids = np.concatenate(sample_ids)
        return shuffle_units, sample_ids

    def _generate_work(self, world: World, epoch: int, sample_in_epoch: int) -> NDArray[np.int64]:
        """Generate this epoch's arrangement of samples.

        This is only called in local rank zero.

        Args:
            world (World): World state.
            epoch (int): Which epoch it is.
            sample_in_epoch (int): Where we are in the epoch.

        Returns:
            NDArray[np.int64]: The epoch (num physical nodes, ranks per node, workers per rank,
                batches per worker, batch size).
        """
        # Ensure that num_canonical_nodes has been set.
        if self.num_canonical_nodes is None:
            raise RuntimeError('Number of canonical nodes can never be None')

        # Sample each shard of each stream according to their proportions/repeats/samples. This
        # gives us the resampled size of each underlying shard, and a mapping from each fake "big"
        # sample ID to its underlying "small" sample ID.
        shuffle_units, small_per_big = self._resample_streams(epoch)

        # Partition the global sample space (of resampled "big" sample IDs) into a tensor of shape
        # (num physical nodes, ranks per node, workers per rank, batches per worker, samples per
        # batch) such that we have an elastically deterministic sample order.
        big_ids = get_partitions(self.partition_algo, self.choose, self.num_canonical_nodes,
                                 world.num_nodes, world.ranks_per_node, world.workers_per_rank,
                                 self.batch_size, sample_in_epoch)

        # If we need to shuffle, shuffle in a node-aware and *underlying* shard-aware way.
        if self.shuffle:
            shuffle = get_shuffle(self.shuffle_algo, shuffle_units, self.num_canonical_nodes,
                                  self.shuffle_seed, epoch, self.shuffle_block_size)
            big_ids = np.where(big_ids != -1, shuffle[big_ids], -1)

        # Now that we have partitioning and shuffled with hallucinated "big" sample IDs, we don't
        # need them anymore, and can convert back to underlying "small" sample IDs.
        return np.where(big_ids != -1, small_per_big[big_ids], -1)

    def _share_work(self, sample_ids: NDArray[np.int64]) -> Tuple[SharedMemory, SharedMemory]:
        """Put an epoch's sample ordering into shared memory.

        Args:
            sample_ids (NDArray[np.int64]): Sample IDs.

        Returns:
            Tuple[SharedMemory, SharedMemory]: Shared memory arrays containing shape and data.
        """
        ndim = 5

        # Validate shape.
        if sample_ids.ndim != ndim:
            raise ValueError('Sample IDs must be of shape (num physical nodes, ranks per node, ' +
                             'workers per rank, batches per worker, batch size)')

        # Save the generated epoch shape to shared memory.
        name = f'{self._shm_prefix}_epoch_shape'
        size = ndim * np.int64().nbytes
        shape_shm = SharedMemory(name=name, create=True, size=size, auto_cleanup=False)
        shape_shm.buf[:size] = np.array(sample_ids.shape, np.int64).tobytes()

        # Save the generated epoch data to shared memory.
        name = f'{self._shm_prefix}_epoch_data'
        size = sample_ids.size * np.int64().nbytes
        data_shm = SharedMemory(name=name, create=True, size=size, auto_cleanup=False)
        data_shm.buf[:size] = sample_ids.tobytes()

        return shape_shm, data_shm

    def _attach_work(self) -> Tuple[NDArray[np.int64], SharedMemory, SharedMemory]:
        """Get an epoch's sample ordering from shared memory.

        Returns:
            NDArray[np.int64]: Sample IDs.
        """
        ndim = 5

        # Load the generated epoch shape from shared memory.
        name = f'{self._shm_prefix}_epoch_shape'
        size = ndim * np.int64().nbytes
        shape_shm = SharedMemory(name=name, create=False, size=size, auto_cleanup=False)
        shape = tuple(np.ndarray(5, buffer=shape_shm.buf, dtype=np.int64))

        # Attach to the generated epoch data in shared memory.
        name = f'{self._shm_prefix}_epoch_data'
        size = int(np.prod(shape)) * np.int64().nbytes
        data_shm = SharedMemory(name=name, create=False, size=size, auto_cleanup=False)
        sample_ids = np.ndarray(shape, buffer=data_shm.buf, dtype=np.int64)

        return sample_ids, shape_shm, data_shm

    def _get_work(self, world: World, epoch: int, sample_in_epoch: int) -> NDArray[np.int64]:
        """Get this worker's partition of this epoch's sample space.

        Args:
            world (World): World state.
            epoch (int): Which epoch it is.
            sample_in_epoch (int): Where we are in the epoch.

        Returns:
            Optional[NDArray[np.int64]]: Our partition of the epoch.
        """
        # Do expensive work that may use a lot of cores/memory just once, in the local leader.
        if world.is_local_leader:
            epoch_sample_ids = self._generate_work(world, epoch, sample_in_epoch)
            shape_shm, data_shm = self._share_work(epoch_sample_ids)
            self._shared_barrier(world.workers_per_node)
        else:
            self._shared_barrier(world.workers_per_node)
            epoch_sample_ids, shape_shm, data_shm = self._attach_work()

        # Each worker gets their portion of the work.
        worker_sample_ids = epoch_sample_ids[world.node, world.rank_of_node,
                                             world.worker_of_rank].flatten()
        self._shared_barrier(world.workers_per_node)

        # Now clean up after ourselves.
        shape_shm.cleanup()
        data_shm.cleanup()

        self._shared_barrier(world.workers_per_node)

        return worker_sample_ids

    def _evict_shard(self, shard_id: int) -> None:
        """Evict a shard.

        Assumes you hold ``_cache_filelock``, preventing anyone else from modifying the cache. We
        expect that shard deletions are very fast.

        This method is called internally by ``_download_shard`` to clear space for more downloads.

        Args:
            shard_id (int): Shard to evict.
        """
        # Delete the shard's last access time, so that it is not searchable when finding the
        # coldest shard to evict. This is done by setting the time far into the future.
        self._shard_access_times[shard_id] = NEVER

        # Set the shard state to missing.
        self._shard_states[shard_id] = _ShardState.MISSING

        # Perform the eviction.
        shard = self.shards[shard_id]
        shard.evict()

        # Lastly, update cache usage to account for the removal.
        stream_id = self.stream_per_shard[shard_id]
        stream = self.streams[stream_id]
        self.cache_usage -= shard.get_persistent_size(stream.safe_keep_zip)

    def _evict_coldest_shard(self) -> None:
        """Evict the coldeset (i.e., least recently accessed) shard.

        Assumes you hold ``_cache_filelock``, preventing anyone else from modifying the cache. We
        expect that shard deletions are very fast.

        This method is called internally by ``_download_shard`` to clear space for more downloads.
        """
        # Get the shard with the oldest last access time.
        shard_id = int(self._shard_access_times.numpy().argmin())
        last_accessed = self._shard_access_times[shard_id]

        # Verify the access time is valid (the shard has not been evicted). This will only pose a
        # problem if there are no shards left to evict but you are trying to anyway.
        if np.allclose(last_accessed, NEVER):
            raise RuntimeError('Internal error: need to evict a shard to free up space, but ' +
                               'no shards are present to evict')

        # Evict that shard.
        self._evict_shard(shard_id)

    def _download_shard(self, shard_id: int, blocking: bool = True) -> None:
        """Download a shard, either waiting or skipping if in progress by another worker.

        If cache limit is enabled, this method may delete one or more other shards to make space
        for this download.

        Args:
            shard_id (int): Shard to download.
            blocking (bool): Whether to wait or skip if the shard is currently being downloaded by
                someone else.
        """
        # Lock the cache. FileLocks contain threading Locks, which are not pickleable, which is
        # incompatible with spawn, so must be created lazily.
        if not hasattr(self, '_cache_filelock'):
            self._cache_filelock = FileLock(self._cache_filelock_path)
        lock = self._cache_filelock
        lock.acquire()

        # Get the state of the shard to download.
        state = self._shard_states[shard_id]

        if state == _ShardState.MISSING:
            # If missing, transition state to downloading.
            self._shard_states[shard_id] = _ShardState.DOWNLOADING

            # Get the stream and shard.
            stream_id = self.stream_per_shard[shard_id]
            stream = self.streams[stream_id]
            shard = self.shards[shard_id]

            # If cache_limit is enabled, we first may have to make space for the new shard.
            if self.cache_limit:
                # Here, we give the shard a provisional access time so it doesn't get inadvertently
                # evicted if we need to evict shard(s).
                self._shard_access_times[shard_id] = time()

                # Then, we evict one shard at a time until our download will stay under the cache
                # limit. This means both the raw and zip forms of the shard due to decompressing.
                shard_full_size = shard.get_full_size()
                while self.cache_limit < self.cache_usage + shard_full_size:
                    self._evict_coldest_shard()

                # Calculate and apply the persistent change in cache usage, which depends on
                # whether compression was used and keep_zip.
                self.cache_usage += shard.get_persistent_size(stream.safe_keep_zip)

            # With the above preamble done, we can release the cache lock.
            lock.release()

            # Perform the download.
            stream.download_shard(shard)

            # Download completed, so transition shard state to present.
            with lock:
                self._shard_states[shard_id] = _ShardState.PRESENT
        elif state == _ShardState.DOWNLOADING:
            # Someone else is currently downloading the shard. Release the lock for them to make
            # progress.
            lock.release()

            # Do we wait on them?
            if blocking:
                # Wait for the shard to transition out of downloading state (to present).
                while self._shard_states[shard_id] == _ShardState.DOWNLOADING:
                    sleep(TICK)
        elif state == _ShardState.PRESENT:
            # Shard is already downloaded. There is nothing to do.
            lock.release()
        else:
            # Unknown state.
            lock.release()
            raise RuntimeError(f'Unknown shard state: {state}')

        # Finally, update the shard's last access time to now.
        self._shard_access_times[shard_id] = time()

    def __getitem__(self, sample_id: int) -> Any:
        """Get sample by global index, blocking to download its shard if not present.

        Args:
            sample_id (int): Sample index.

        Returns:
            Dict[str, Any]: Mapping of column name to column data.
        """
        # Locate the shard and sample offset within that shard where the sample lives.
        shard_id, shard_sample_id = self.spanner[sample_id]
        shard = self.shards[shard_id]

        try:
            # Shortcut path: just assume the shard is present. Using exceptions as control flow is
            # actually faster than doing it properly because python.
            sample = shard[shard_sample_id]

            # Manually update the last access time afterward. Normally this would have happened at
            # the end of _download_shard (see proper path below).
            self._shard_access_times[shard_id] = time()
        except:
            # Proper path: First ensure the shard is downloaded, then access the sample.
            self._download_shard(shard_id)
            sample = shard[shard_sample_id]

        return sample

    def _download_thread(self, it: _IterState) -> None:
        """Download the relevant shards in the background while we are being iterated.

        This thread is started at the beginning of each epoch, and exits either when out of samples
        or when a new epoch is started, calling exit() on its state (only one epoch is valid at a
        time).

        Each worker has its own download thread, which iterates ahead of the ready thread and yield
        loop.

        Args:
            it (_IterState): State of __iter__.
        """
        # Download loop.
        while True:
            # If we've started a new epoch early (__iter__ was called again), exit this thread
            # because there can only be one epoch at once.
            if it.is_exiting():
                break

            # If we're out of samples this epoch, exit this thread because we are done downloading.
            if it.download_index == it.total:
                break

            # If we are requested to only pre-download so many samples, if we have as many or more
            # downloaded already, we wait and check again later.
            if self.predownload is not None:
                samples_ahead = it.download_index - it.yield_index
                if self.predownload <= samples_ahead:
                    sleep(TICK)
                    continue

            # If we hit -1, we skip.
            sample_id = it.sample_ids[it.download_index]
            if sample_id == -1:
                it.download_index += 1
                continue

            # Download and decompress the shard for this sample, if not already done.
            shard_id, _ = self.spanner[sample_id]
            self._download_shard(shard_id, False)

            # Step forward one sample.
            it.download_index += 1

        # Note that we exited.
        it.on_exit()

    def _ready_thread(self, it: _IterState) -> None:
        """Wait for the relevant shards to become downloaded while we are being iterated.

        This thread is started at the beginning of each epoch, and exits either when out of samples
        or when a new epoch is started, calling exit() on its state (only one epoch is valid at a
        time).

        Each worker has its own ready thread, which iterates behind the download thread and ahead
        of the yield loop.

        Args:
            it (_IterState): State of __iter__.
        """
        # Ready loop.
        while True:
            # If we've started a new epoch early (__iter__ was called again), exit this thread
            # because there can only be one epoch at once.
            if it.is_exiting():
                break

            # If we're out of samples this epoch, exit this thread because we are done downloading.
            if it.ready_index == it.total:
                break

            # If we are requested to only pre-download so many samples, if we have as many or more
            # downloaded already, we wait and check again later.
            if self.predownload is not None:
                samples_ahead = it.ready_index - it.yield_index
                if self.predownload <= samples_ahead:
                    sleep(TICK)
                    continue

            # If we hit -1, we skip.
            sample_id = it.sample_ids[it.ready_index]
            if sample_id == -1:
                it.ready_index += 1
                continue

            # Wait for the shard for this sample to be downloaded and decompressed, if not already.
            shard_id, _ = self.spanner[sample_id]
            while self._shard_states[shard_id] != _ShardState.PRESENT:
                sleep(TICK)

            # Step forward one sample.
            it.ready_index += 1

        # Note that we exited.
        it.on_exit()

    def _each_sample_id(self, it: _IterState) -> Iterator[int]:
        """Iterate over our samples while waiting for them to download first.

        This method is entered at the beginning of each epoch, and exits either when out of samples
        or when a new epoch is started, calling exit() on its state (only one epoch is valid at a
        time).

        Each worker has its own yield loop, which iterates behind the download and ready threads.

        Args:
            it (_IterState): State of __iter__.

        Returns:
            Iterator[int]: Each sample, having been downloaded.
        """
        # Yield loop.
        while True:
            # If we've started a new epoch before this one is finished, exit this thread.
            if it.is_exiting():
                break

            # Have we yielded all our samples?
            if it.yield_index == it.total:
                break

            # Is there a sample ready to yield?
            if it.ready_index <= it.yield_index:
                sleep(TICK)
                continue

            # Yield sample ID if not -1.
            sample_id = it.sample_ids[it.yield_index]
            if sample_id != -1:
                yield sample_id

            # Step forward one sample.
            it.yield_index += 1

        # Note that we exited.
        it.on_exit()

    def __iter__(self) -> Iterator[Dict[str, Any]]:
        """Iterate over all the samples in our partition.

        Returns:
            Iterator[Dict[str, Any]]: Each sample.
        """
        # Lazily create the shared barrier's FileLock, which contains a threading Lock, which is
        # unpickleable.
        if not hasattr(self._shared_barrier, 'lock'):
            self._shared_barrier.lock = FileLock(self._shared_barrier.filelock_path)

        # Exit the threads that are pre-downloading and iterating the shards for previous epoch, if
        # it exists.
        if hasattr(self, '_iter_state'):
            self._iter_state.exit()

        # Discover where we left off, if there is a checkpoint, or start at the next epoch.
        # Also pre-increment the epoch counter.
        world = World()
        epoch, sample_in_epoch = self._resume_incr_epoch(world)

        # Get this worker's partition of samples to process.
        sample_ids = self._get_work(world, epoch, sample_in_epoch)
        if not len(sample_ids):  # Resumed at end of epoch, out of samples.
            return

        # Iterate over the samples while downloading ahead.
        self._iter_state = it = _IterState(sample_ids)
        Thread(target=self._download_thread, args=(it,), daemon=True).start()
        Thread(target=self._ready_thread, args=(it,), daemon=True).start()
        yield from map(self.__getitem__, self._each_sample_id(it))<|MERGE_RESOLUTION|>--- conflicted
+++ resolved
@@ -138,16 +138,6 @@
         * ``remote``
         * ``local``
 
-<<<<<<< HEAD
-      * ``split``
-      * ``download_retry``
-      * ``download_timeout``
-      * ``validate_hash``
-      * ``keep_zip``
-
-    * How to iterate (controlling shard lifecycle, determinism, and shuffling):
-
-=======
       * Knobs to control streaming behavior, which, if multiple streams are provided, become defaults
         applied to each of them:
 
@@ -156,7 +146,6 @@
         * ``download_timeout``
         * ``validate_hash``
         * ``keep_zip``
-        * ``keep_raw``
 
       * Absolute dataset size, if streams were weighted relatively:
 
@@ -164,7 +153,6 @@
 
     * How to iterate:
 
->>>>>>> 16543abf
       * Shard lifecycle:
 
         * ``predownload``
@@ -202,20 +190,11 @@
             shards. Defaults to ``None``.
         keep_zip (bool): Whether to keep or delete the compressed form when decompressing
             downloaded shards. If ``False``, keep iff remote is local or no remote. Defaults to
-<<<<<<< HEAD
             ``False``.
-        samples_per_epoch (int, optional): Provide this field iff you are weighting sub-datasets
-            proportionally. Defaults to ``None``.
-=======
-            `False``.
-        keep_raw (bool): Whether to keep or delete the decompressed form (or only form)
-            of shards after all their samples have been yielded this epoch. If ``False``, keep iff
-            remote is local or no remote and no compression. Defaults to ``True``.
         choose (int, optional): Number of samples to draw per epoch balanced across all streams.
             If ``None``, takes its value from the total number of underlying samples. Provide this
             field if you are weighting streams relatively to target a larger or smaller epoch size.
             Defaults to ``None``.
->>>>>>> 16543abf
         predownload (int, optional): Target number of samples ahead to download the shards of while
             iterating. Defaults to ``100_000``.
         cache_limit (int, optional): Maximum size in bytes of this StreamingDataset's shard cache.
@@ -245,12 +224,7 @@
                  download_timeout: float = 60,
                  validate_hash: Optional[str] = None,
                  keep_zip: bool = False,
-<<<<<<< HEAD
-                 samples_per_epoch: Optional[int] = None,
-=======
-                 keep_raw: bool = True,
                  choose: Optional[int] = None,
->>>>>>> 16543abf
                  predownload: Optional[int] = 100_000,
                  cache_limit: Optional[int] = None,
                  partition_algo: str = 'orig',
@@ -293,11 +267,12 @@
         else:
             streams = [default]
 
-<<<<<<< HEAD
         # Validate the stream weighting scheme (relative or absolute) to catch errors before we go
         # to the trouble of loading them.
         Stream.validate_weights(streams)
-=======
+
+        """
+        TODO
         # Validate stream weights ("proportion", "repeat", "choose", or none).
         is_proportional = hasattr(streams[0], 'proportion')
         for stream_id, stream in enumerate(streams):
@@ -311,7 +286,7 @@
                 raise ValueError(f'Relative ("proportion") and absolute ("repeat", "choose", ' +
                                  f'none) stream weights are incompatible with each other (error ' +
                                  f'in stream {stream_id})')
->>>>>>> 16543abf
+        """
 
         # Set streams.
         self.streams = streams
@@ -353,12 +328,13 @@
         self.sample_offset_per_shard = self.samples_per_shard.cumsum() - self.samples_per_shard
         self.spanner = Spanner(self.samples_per_shard)
 
-<<<<<<< HEAD
         # Now that we know the number of underlying samples of each stream, derive each stream's
-        # true proportion/repeat/samples, as well as the total epoch size.
-        self.samples_per_epoch = Stream.apply_weights(self.streams, self.samples_per_stream,
-                                                      samples_per_epoch, self.shuffle_seed)
-=======
+        # true proportion/repeat/choose, as well as the total epoch size.
+        self.choose = Stream.apply_weights(self.streams, self.samples_per_stream, choose,
+                                           self.shuffle_seed)
+
+        """
+        TODO
         # Now that we have the true size of each stream, derive the proportions, repeats, and
         # choices.
         if is_proportional:
@@ -399,7 +375,7 @@
             stream.proportion = stream_proportion
             stream.repeat = stream_repeat
             stream.choose = stream_choose
->>>>>>> 16543abf
+        """
 
         # Register/lookup our shared memory prefix and filelock root directory.
         my_locals = [
@@ -669,15 +645,9 @@
             # Calculate choose per stream shard.
             samples_per_stream_shard = self.samples_per_shard[stream_shard_ids]
             stream_samples = sum(samples_per_stream_shard)
-<<<<<<< HEAD
-            stream_picks = self.streams[stream_id].samples
-            if stream_picks == stream_samples:
-                pick_per_stream_shard = samples_per_stream_shard
-=======
             stream_choose = self.choose_per_stream[stream_id]
             if stream_choose == stream_samples:
                 choose_per_stream_shard = samples_per_stream_shard
->>>>>>> 16543abf
             else:
                 choose_per_stream_shard = \
                     samples_per_stream_shard * stream_choose // stream_samples
