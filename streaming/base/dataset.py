# Copyright 2023 MosaicML Streaming authors
# SPDX-License-Identifier: Apache-2.0

"""A mid-epoch-resumable streaming pytorch IterableDataset."""

import json
import os
from enum import IntEnum
from multiprocessing.shared_memory import SharedMemory
from threading import Thread
from time import sleep, time
from typing import Any, Dict, Iterator, Optional, Tuple

import numpy as np
import torch
import torch.distributed as dist
from filelock import FileLock
from numpy.typing import NDArray
from torch.utils.data import IterableDataset

from streaming.base.compression import decompress
from streaming.base.format import reader_from_json
from streaming.base.format.base.reader import FileInfo
from streaming.base.hashing import get_hash
from streaming.base.index import Index, get_index_basename
from streaming.base.partition import get_partitions
from streaming.base.shared import SharedBarrier, create_shared_memory
from streaming.base.shuffle import get_shuffle
from streaming.base.storage import download
from streaming.base.util import wait_for_file_to_exist, wait_for_local_leader
from streaming.base.world import World

# Time to wait, in seconds.
TICK = 0.07


class _ShardState(IntEnum):
    """The download status of a shard.

    Restrictions:
    - The initial state of UNKNOWN must be zero.
    - The state will only ever change in the upward direction.
    """
    UNKNOWN = 0
    DOWNLOADING = 1
    DOWNLOADED = 2


class _PartitionState:
    """The download status of a partition of samples.

    0 <= yield <= ready <= download <= total

    Cursors
    * The yield cursor points to the (downloaded) sample we are yielding.
    * The ready cursor points to the last contiguously downloaded sample.
    * The download cursor points to the sample we are downloading (skipping other workers'
      downloads in progress).

    Args:
        sample_ids (NDArray[np.int64]): This worker's partition of the sample space.
    """

    def __init__(self, sample_ids: NDArray[np.int64]) -> None:
        self.sample_ids = sample_ids
        self.total = len(sample_ids)
        self.yield_index = 0
        self.ready_index = 0
        self.download_index = 0
        self.is_stopped = False

    def stop(self) -> None:
        """Stop the thread and exit."""
        self.is_stopped = True

    def __iter__(self) -> Iterator[int]:
        """Iterate over our samples while waiting for them to download first.

        Returns:
            Iterator[int]: Each sample, having been downloaded.
        """
        while self.yield_index < self.total:
            if self.yield_index < self.ready_index:
                sample_id = self.sample_ids[self.yield_index]
                if sample_id != -1:  # If -1, we skip.
                    yield sample_id
                self.yield_index += 1
                continue
            if self.is_stopped:
                break
            sleep(TICK)


class StreamingDataset(IterableDataset):
    """A streaming pytorch IterableDataset that is also resumable mid-epoch.

    Checkpoints are represented in JSON as follows:

        {
            'epoch': int,
            'sample_in_epoch': int,
            'shuffle_seed': int,
            'num_canonical_nodes': int,
        }

    Args:
        local (str): Local dataset directory where shards are cached by split.
        remote (str, optional): Download shards from this remote path or directory. If None, this
            rank and worker's partition of the dataset must all exist locally. Defaults to
            ``None``.
        split (str, optional): Which dataset split to use, if any. Defaults to ``None``.
        shuffle (bool): Whether to iterate over the samples in randomized order. Defaults to
            ``False``.
        predownload (int, optional): Target number of samples ahead to download the shards of while
            iterating. Defaults to ``100_000``.
        keep_zip (bool, optional): Whether to keep or delete the compressed file when
            decompressing downloaded shards. If set to None, keep iff remote is local. Defaults to
            ``None``.
        download_retry (int): Number of download re-attempts before giving up. Defaults to ``2``.
        download_timeout (float): Number of seconds to wait for a shard to download before raising
            an exception. Defaults to ``60``.
        validate_hash (str, optional): Optional hash or checksum algorithm to use to validate
            shards. Defaults to ``None``.
        shuffle_seed (int): Seed for Deterministic data shuffling. Defaults to ``9176``.
        num_canonical_nodes (int, optional): Canonical number of nodes for shuffling with
            resumption. Defaults to ``None``, which is interpreted as the number of nodes of the
            initial run.
        batch_size (int, optional): Batch size of its DataLoader, which affects how the dataset is
            partitioned over the workers. Defaults to ``None``.
        partition_algo (str): Which partitioning algorithm to use. Defaults to ``orig``.
        shuffle_algo (str): Which shuffling algorithm to use. Defaults to ``py2s``.
    """

    def __init__(self,
                 *,
                 local: str,
                 remote: Optional[str] = None,
                 split: Optional[str] = None,
                 shuffle: bool = False,
                 predownload: Optional[int] = 100_000,
                 keep_zip: Optional[bool] = None,
                 download_retry: int = 2,
                 download_timeout: float = 60,
                 validate_hash: Optional[str] = None,
                 shuffle_seed: int = 9176,
                 num_canonical_nodes: Optional[int] = None,
                 batch_size: Optional[int] = None,
                 partition_algo: str = 'orig',
                 shuffle_algo: str = 'py2s') -> None:
        self.local = local
        self.remote = remote
        self.split = split or ''  # Empty string for os.path.join().
        self.shuffle = shuffle
        self.predownload = predownload
        self.keep_zip = keep_zip
        self.download_retry = download_retry
        self.download_timeout = download_timeout
        self.validate_hash = validate_hash or None
<<<<<<< HEAD
        self.partition_algo = 'pynum'
=======
        self.partition_algo = partition_algo
        self.shuffle_algo = shuffle_algo
>>>>>>> e342f0cd

        if self.download_retry < 0:
            raise ValueError('Parameter ``download_retry`` must be non-negative')
        if self.download_timeout < 0:
            raise ValueError(
                'Parameter ``download_timeout`` (in seconds) must be greater than zero')

        # Placeholder for _resume_shm, a shared memory object where load_state_dict() saves its
        # data to be picked up by __iter__().
        self._resume_shm = None

        # Partition state.
        self._partition_state = None

        # Initialize the World context.
        #
        # Beware: This information is for the per-rank process. DataLoader worker processes may see
        # different values for these fields. We are saving the rank World here because we cannot
        # instantiate a World inside the StreamingDataset destructor.
        self._rank_world = world = World()

        # Seed is set below.
        self.num_canonical_nodes = num_canonical_nodes
        self.batch_size = batch_size
        self.shuffle_seed = shuffle_seed

        # Load the index.json file.
        basename = get_index_basename()
        if world.is_local_leader:
            filename = self._download_file(basename)
        else:
            filename = os.path.join(local, self.split, basename)  # pyright: ignore

        # Everyone waits for the file to become populated.
        wait_for_file_to_exist(filename, TICK, self.download_timeout,
                               f'{filename} file took too long to download')

        obj = json.load(open(filename))
        if obj['version'] != 2:
            raise ValueError('Unsupported version')

        # Initialize shard readers according to the loaded info.
        self.shards = []
        for info in obj['shards']:
            shard = reader_from_json(local, self.split, info)
            self.shards.append(shard)

        # Build the Index (for partitioning and mapping samples to shards).
        self.shard_sizes = np.array([x.samples for x in self.shards])
        self.index = Index(self.shard_sizes)

        # Determine and distribute shuffle seed and shm prefix.
        seed_rng = np.random.default_rng(shuffle_seed)
        self.shuffle_seed = int(seed_rng.integers(1 << 60))
        prefix_int = int(seed_rng.integers(1 << 24))
        self._prefix = f'{prefix_int:06x}'

        # Should be a unique shared directory per each StreamingDataset instantiation to avoid a
        # conflict between a different StreamingDataset instance on a same machine.
        start_time = time()
        while True:
            self._shared_dir = os.path.join(os.path.sep, 'tmp', 'streaming', self._prefix)
            if os.path.exists(self._shared_dir):
                prefix_int = int(seed_rng.integers(1 << 24))
                self._prefix = f'{prefix_int:06x}'
            else:
                break
            elapsed = time() - start_time
            # Raise an exception if not finding a unique shared directory in 60 secs
            if elapsed > 60:
                raise RuntimeError(''.join([
                    f'Could not find the unique shared directory, bailing out.',
                    'Please provide a different `shuffle_seed` value.'
                ]))

            sleep(TICK)

        # Initialize the distributed package and synchronize all the ranks
        is_dist_pg_initialized = False
        if self._rank_world.num_ranks > 1:
            if dist.is_available() and not dist.is_initialized():
                is_dist_pg_initialized = True
                dist.init_process_group(backend='nccl' if torch.cuda.is_available() and
                                        dist.is_nccl_available() else 'gloo',
                                        rank=world.rank,
                                        world_size=world.num_ranks)
            dist.barrier()

        # Create the shared memory-backed worker barrier, without its lock, which is unpickleable.
        worker_barrier_filelock_path = os.path.join(self._shared_dir, 'barrier_filelock')
        worker_barrier_shm_path = f'{self._prefix}_barrier'
        self._worker_barrier = SharedBarrier(worker_barrier_filelock_path, worker_barrier_shm_path,
                                             world.is_local_leader)

        # Remove the lock that makes it unpickleable
        del self._worker_barrier.lock

        # Set up the epoch counter.
        #
        # Note: we do not assume that the end of __iter__() will ever be reached, so we need to
        # increment the epoch counter at the start of __iter__() instead of at the end, so we need
        # to track what the next epoch is, not the current epoch.
        self._next_epoch_shm = create_shared_memory(name=f'{self._prefix}_next_epoch',
                                                    size=np.int64().nbytes)
        self._next_epoch_arr = np.ndarray(1, buffer=self._next_epoch_shm.buf, dtype=np.int64)
        self._next_epoch_arr[0] = 0

        # Get the filelock filename that protects shard_states shared memory array.
        self.shard_states_filename = os.path.join(self._shared_dir, '_shard_states_filelock')

        # Create or attach shard_states array (tells if each shard is unknown, downloading, or
        # downloaded).
        self._shard_states = create_shared_memory(name=f'{self._prefix}_shard_states',
                                                  size=len(self.shard_sizes) * np.uint8(0).nbytes)

        # Destroy process group, and de-initialize the distributed package
        if is_dist_pg_initialized:
            dist.destroy_process_group()

    @property
    def next_epoch(self) -> int:
        """Get property next_epoch.

        Returns:
            int: Next epoch.
        """
        return int(self._next_epoch_arr[0])

    @next_epoch.setter
    def next_epoch(self, next_epoch: int) -> None:
        """Set property next_epoch.

        Args:
            next_epoch (int): Next epoch.
        """
        self._next_epoch_arr[0] = next_epoch

    def __len__(self) -> int:
        """Get the length as an IterableDataset.

        Returns:
            int: Dataset length.
        """
        return self.index.get_samples_per_device()

    def _set_canonical_num_nodes(self, world: World):
        """Set the canonical numbers of nodes.

        Args:
            world (World): World state.
        """
        if self.num_canonical_nodes is None:
            self.num_canonical_nodes = world.num_nodes

    def _resume(self, world: World, epoch: int) -> Tuple[int, int]:
        """Either resume from checkpoint or start at the beginning.

        Args:
            world (World): World state.
            epoch (int): What epoch we think it is (pre-checkpoint).

        Returns:
            Tuple[int, int]: What epoch this is, and sample offset in that epoch.
        """
        # Get the resume state, if it exists.
        name = f'{self._prefix}_resume'
        try:
            shm = SharedMemory(name)
        except FileNotFoundError:
            # There is nothing to resume.
            self._set_canonical_num_nodes(world)
            return epoch, 0

        # SharedMemory buffers may contain additional null bytes at the end.
        buf = bytes(shm.buf)
        index = buf.find(b'\0')
        buf = buf[:index] if index != -1 else buf
        obj = json.loads(buf.decode('utf-8'))

        # Check if the resume state is stale.
        if obj['epoch'] < epoch:
            self._set_canonical_num_nodes(world)
            return epoch, 0

        # Load the correct resumption meta data.
        epoch = obj['epoch']
        sample_in_epoch = obj['sample_in_epoch']
        self.num_canonical_nodes = obj['num_canonical_nodes']
        self.shuffle_seed = obj['shuffle_seed']

        return epoch, sample_in_epoch

    def _get_progress(self, world: World) -> Tuple[int, int]:
        """Start or resume training, pre-incrementing next_epoch.

        Args:
            world (World): World state.

        Returns:
            Tuple[int, int]: What epoch this is, and sample offset in that epoch.
        """
        # Reference the same shared memory object in a worker process
        self._next_epoch_arr = np.ndarray(1, buffer=self._next_epoch_shm.buf, dtype=np.int64)

        # Either resume from checkpoint, or start from scratch.
        presumed_epoch = self.next_epoch
        epoch, sample_in_epoch = self._resume(world, presumed_epoch)

        # Wait for everyone to get the epoch above.
        self._worker_barrier(world.workers_per_node)

        # Set the new next epoch.
        if world.is_local_leader:
            self.next_epoch = epoch + 1

        return epoch, sample_in_epoch

    def _get_partition(self,
                       world: World,
                       epoch: int,
                       sample_in_epoch: int,
                       timeout: float = 60) -> NDArray[np.int64]:
        """Get this worker's partition of this epoch's sample space.

        Args:
            world (World): World state.
            epoch (int): Which epoch it is.
            sample_in_epoch (int): Where we are in the epoch.
            timeout (float): Max seconds to wait for the partitioning/shuffle to be generated.

        Returns:
            Optional[NDArray[np.int64]]: Our partition of the epoch.
        """
        # Ensure the parameters are not None. The parameters are either in _resume() or
        # in constructor method.
        if self.num_canonical_nodes is None:
            raise RuntimeError('Number of canonical nodes can never be None')
        if self.shuffle_seed is None:
            raise RuntimeError('Shuffle seed can never be None')

        # Decide where to save shuffle data.
        tmp_filename = os.path.join(self._shared_dir, 'shuffle.npy.tmp')
        filename = os.path.join(self._shared_dir, 'shuffle.npy')

        # In the local leader, generate this epoch's global sample ordering, then save to file.
        # Tensor shape: (num nodes, ranks per node, workers per rank, samples per worker).
        # This operation is expensive.
        if world.is_local_leader:
            sample_ids = get_partitions(self.partition_algo, self.index.total_samples,
                                        self.num_canonical_nodes, world.num_nodes,
                                        world.ranks_per_node, world.workers_per_rank,
                                        int(self.batch_size or 1), sample_in_epoch)
            if self.shuffle:
                mapping = get_shuffle(self.shard_sizes, self.num_canonical_nodes,
                                      self.shuffle_seed, epoch)
                sample_ids = np.where(sample_ids == -1, -1, mapping[sample_ids])
            sample_ids.tofile(tmp_filename)
            os.rename(tmp_filename, filename)

        # Everyone waits for the file to become populated.
        wait_for_file_to_exist(filename, TICK, timeout, 'Partitioning and shuffling took too long')

        # Each worker loads its slice of the sample ID tensor to iterate through.
        # Tensor shape: (num nodes, ranks per node, workers per rank, samples per worker).
        sample_id_nbytes = np.int64().nbytes
        num_bytes = os.path.getsize(filename)
        if num_bytes % sample_id_nbytes:
            raise ValueError(f'Generated shuffle is invalid: {filename} ({num_bytes} bytes).')
        num_samples = num_bytes // sample_id_nbytes
        num_workers = world.num_nodes * world.ranks_per_node * world.workers_per_rank
        if num_samples % num_workers:
            raise ValueError(f'Generated shuffle is invalid: {filename} ({num_bytes} bytes).')
        samples_per_worker = num_samples // num_workers
        offset_in_bytes = world.worker * samples_per_worker * sample_id_nbytes
        bytes_to_read = samples_per_worker * sample_id_nbytes
        with open(filename, 'rb', 0) as fp:
            fp.seek(offset_in_bytes)
            data = fp.read(bytes_to_read)
        sample_ids = np.frombuffer(data, np.int64)

        # Wait for everyone to read their part.
        self._worker_barrier(world.workers_per_node)

        # Now clean up after ourselves.
        if world.is_local_leader:
            os.remove(filename)

        return sample_ids

    def _download_file(self, basename: str) -> str:
        """Safely download a file from remote to local cache.

        Args:
            basename (str): Basename of file to download.

        Returns:
            str: Local cache filename.
        """
        # Calculate paths.
        if self.remote is None:
            remote = None
        else:
            remote = os.path.join(self.remote, self.split, basename)
        local = os.path.join(self.local, self.split, basename)

        # Attempt to download, possibly repeating on failure.
        errors = []
        for _ in range(1 + self.download_retry):
            try:
                download(remote, local, self.download_timeout)
            except FileNotFoundError:  # Bubble up file not found error.
                raise
            except Exception as e:  # Retry for all other causes of failure.
                errors.append(e)
                continue
            break

        if self.download_retry < len(errors):
            raise RuntimeError(
                f'Failed to download {remote} -> {local}. Got errors:\n{errors}') from errors[-1]

        return local

    def _decompress_shard_part(self, zip_info: FileInfo, zip_filename: str, raw_filename: str,
                               compression: Optional[str]) -> None:
        """Validate and decompress shard data.

        Args:
            zip_info (FileInfo): Compressed file info.
            zip_filename (str): Compressed filename.
            raw_filename (str): Decompressed filename.
            compression (str, optional): Compression algorithm.
        """
        # Load compressed.
        data = open(zip_filename, 'rb').read()

        # Validate what was downloaded.
        if self.validate_hash:
            if get_hash(self.validate_hash, data) != zip_info.hashes[self.validate_hash]:
                raise ValueError(f'Checksum failure: {zip_filename}')

        # Decompress and save that.
        data = decompress(compression, data)  # pyright: ignore
        tmp_filename = raw_filename + '.tmp'
        with open(tmp_filename, 'wb') as out:
            out.write(data)
        os.rename(tmp_filename, raw_filename)

        # Maybe remove compressed to save space.
        if not self.keep_zip:
            os.remove(zip_filename)

    def _download_shard_part(self,
                             raw_info: FileInfo,
                             zip_info: Optional[FileInfo] = None,
                             compression: Optional[str] = None) -> None:
        """Download shard data given metadata for the raw and compressed versions of it.

        MDS format uses joint shards (ie, one file per shard). Other formats supported by streaming
        use split shards (ie, shard data lives in two files per shard: the raw data itself and
        metadata in a separate file).

        Args:
            raw_info (FileInfo): Raw file info.
            zip_info (FileInfo, optional): Zip file info. Defaults to ``None``.
            compression (str, optional): Compression algorithm used for zip_info. Defaults to
                ``None``.
        """
        # If the local raw file already exists, this is a no-op.
        raw_filename = os.path.join(self.local, self.split, raw_info.basename)
        if os.path.isfile(raw_filename):
            return

        # Is compression used?
        if zip_info:
            # Download the compressed form if missing.
            zip_filename = os.path.join(self.local, self.split, zip_info.basename)
            if not os.path.isfile(zip_filename):
                self._download_file(zip_info.basename)

            # Validate and decompress.
            self._decompress_shard_part(zip_info, zip_filename, raw_filename, compression)
        else:
            # Download the raw form.
            self._download_file(raw_info.basename)

            # Validate if requested.
            if self.validate_hash:
                data = open(raw_filename, 'rb').read()
                if get_hash(self.validate_hash, data) != raw_info.hashes[self.validate_hash]:
                    raise ValueError(f'Checksum failure: {raw_filename}')

    def _download_shard(self, shard_id: int) -> None:
        """Download the given shard.

        Args:
            shard_id (int): Shard ID.
        """
        reader = self.shards[shard_id]
        for raw_info, zip_info in reader.file_pairs:
            self._download_shard_part(raw_info, zip_info, reader.compression)

    def _download_or_skip_shard(self, lock: FileLock, shard_states: NDArray[np.uint8],
                                shard_id: int, wait_if_downloading: bool) -> None:
        """Download a shard, waiting or skipping if in progress by another worker.

        Args:
            lock (FileLock): The lock protecting ``shard_states``.
            shard_states (NDArray[np.uint8]): The download status of each shard, as an array in
                shared memory.
            shard_id (int): Shard ID.
            wait_if_downloading (bool): Whether to wait or skip if the shard is currently being
                downloaded by someone else.
        """
        # First, the fast path: check the shared memory shard state without taking the lock. The
        # shard states only ever go up, so if we're at the downloaded state, it's downloaded.
        state = shard_states[shard_id]
        if state == _ShardState.DOWNLOADED:
            return

        # Shard is not necessarily downloaded, so check and update state with the lock.
        lock.acquire()
        state = shard_states[shard_id]
        if state == _ShardState.UNKNOWN:
            shard_states[shard_id] = _ShardState.DOWNLOADING
            lock.release()
            self._download_shard(shard_id)
            # A shard state that is DOWNLOADING will never be written to elsewhere, so we don't
            # need to take the lock here.
            shard_states[shard_id] = _ShardState.DOWNLOADED
        elif state == _ShardState.DOWNLOADING:
            lock.release()
            if wait_if_downloading:
                while shard_states[shard_id] != _ShardState.DOWNLOADED:
                    sleep(TICK)
        elif state == _ShardState.DOWNLOADED:
            lock.release()
        else:
            raise RuntimeError('Unknown shard state')

    def _get_shard_states(self) -> Tuple[FileLock, NDArray[np.uint8]]:
        """Get the shared shard states array and its protecting lock.

        Returns:
            Tuple[FileLock, NDArray[np.uint8]]: Lock, and array.
        """
        # Get the filelock that protects shard_states shared memory array.
        lock = FileLock(self.shard_states_filename)

        shard_states = np.ndarray(len(self.shard_sizes),
                                  buffer=self._shard_states.buf,
                                  dtype=np.uint8)

        return lock, shard_states

    def __getitem__(self, idx: int) -> Any:
        """Get sample by global index, blocking to download its shard if not present.

        Args:
            idx (int): Sample index.

        Returns:
            Dict[str, Any]: Mapping of column name to column data.
        """
        # Locate the shard and sample offset within that shard where the sample lives.
        shard_idx, idx_in_shard = self.index.find_sample(idx)
        shard = self.shards[shard_idx]

        try:
            # Attempt to directly access the sample for performance reasons.
            sample = shard[idx_in_shard]
        except:
            # Get handles to the shared shard states array and its protective file lock.
            lock, shard_states = self._get_shard_states()

            # Download the shard if not already being downloaded. Block if download in progress.
            self._download_or_skip_shard(lock, shard_states, shard_idx, True)

            # Finally, access the sample.
            sample = shard[idx_in_shard]

        # Return the retrieved sample.
        return sample

    def _download_thread(self, state: _PartitionState) -> None:
        """Download the relevant shards in the background while we are being iterated.

        This thread is started at the beginning of each epoch, and exits either when out of samples
        or when a new epoch is started, calling stop() on its state (only one epoch is valid at a
        time).

        Each worker has its own download thread, which iterates ahead of the main thread.

        Args:
            state (_PartitionState): The partition state.
        """
        shard_states_lock, shard_states = self._get_shard_states()

        # Download loop.
        while True:
            # If we've started a new epoch early (__iter__ was called again), exit this thread
            # because there can only be one epoch at once.
            if state.is_stopped:
                break

            # If we're out of samples this epoch, exit this thread because we are done downloading.
            if state.download_index == state.total:
                break

            # If we are requested to only pre-download so many samples, if we have as many or more
            # downloaded already, we wait and check again later.
            if self.predownload is not None:
                samples_ahead = state.download_index - state.yield_index
                if self.predownload <= samples_ahead:
                    sleep(TICK)
                    continue

            # If we hit -1, we skip.
            sample_id = state.sample_ids[state.download_index]
            if sample_id == -1:
                state.download_index += 1
                continue

            # Download and decompress the shard for this sample, if not already done.
            shard_id, _ = self.index.find_sample(sample_id)
            self._download_or_skip_shard(shard_states_lock, shard_states, shard_id, False)
            state.download_index += 1

    def _ready_thread(self, state: _PartitionState) -> None:
        """Download the relevant shards in the background while we are being iterated.

        This thread is started at the beginning of each epoch, and exits either when out of samples
        or when a new epoch is started, calling stop() on its state (only one epoch is valid at a
        time).

        Each worker has its own ready thread, which iterates ahead of the main thread.

        Args:
            state (_PartitionState): The partition state.
        """
        _, shard_states = self._get_shard_states()

        # Download loop.
        while True:
            # If we've started a new epoch early (__iter__ was called again), exit this thread
            # because there can only be one epoch at once.
            if state.is_stopped:
                break

            # If we're out of samples this epoch, exit this thread because we are done downloading.
            if state.ready_index == state.total:
                break

            # If we are requested to only pre-download so many samples, if we have as many or more
            # downloaded already, we wait and check again later.
            if self.predownload is not None:
                samples_ahead = state.ready_index - state.yield_index
                if self.predownload <= samples_ahead:
                    sleep(TICK)
                    continue

            # If we hit -1, we skip.
            sample_id = state.sample_ids[state.ready_index]
            if sample_id == -1:
                state.ready_index += 1
                continue

            # Download and decompress the shard for this sample, if not already done.
            shard_id, _ = self.index.find_sample(sample_id)
            while shard_states[shard_id] != _ShardState.DOWNLOADED:
                sleep(TICK)
            state.ready_index += 1

    def _each_sample(self, sample_ids: NDArray[np.int64]) -> Iterator[int]:
        """Iterate over each sample ID, while downloading ahead in the background.

        Args:
            sample_ids (NDArray[np.int64]): The sample IDs to download and iterate.

        Returns:
            Iterator[int]: Each sample ID, having been downloaded.
        """
        self._partition_state = _PartitionState(sample_ids)
        Thread(target=self._download_thread, args=(self._partition_state,), daemon=True).start()
        Thread(target=self._ready_thread, args=(self._partition_state,), daemon=True).start()
        yield from self._partition_state

    def __iter__(self) -> Iterator[Dict[str, Any]]:
        """Iterate over all the samples in our partition.

        Returns:
            Iterator[Dict[str, Any]]: Each sample.
        """
        # Lazily create the worker barrier's FileLock, which contains a threading Lock, which is
        # unpickleable.
        if not hasattr(self._worker_barrier, 'lock'):
            self._worker_barrier.lock = FileLock(self._worker_barrier.filelock_path)

        # Exit the thread that is downloading the shards for last epoch, if it exists.
        if self._partition_state:
            self._partition_state.stop()

        # Discover where we left off, if there is a checkpoint, or start at the next epoch.
        # Also pre-increment the epoch counter.
        world = World()
        epoch, sample_in_epoch = self._get_progress(world)

        # Get this worker's partition of samples to process.
        sample_ids = self._get_partition(world, epoch, sample_in_epoch)
        if not len(sample_ids):  # Resumed at end of epoch, out of samples.
            return

        # Iterate over the samples while downloading ahead.
        for sample_id in self._each_sample(sample_ids):
            yield self[sample_id]

    def state_dict(self, num_samples: int, from_beginning: bool) -> Dict[str, Any]:
        """Get a dict containing training state (called from non-worker process).

        This is called on rank zero.

        Our stock StreamingDataLoader counts samples from start of training (from_beginning=false).
        However, if you are always counting from the start of the epoch, set from_beginning=true.

        Args:
            num_samples (int): The number of samples processed so far in the current epoch.
            from_beginning (int): Whether we are counting samples from the start of this epoch, or
                the start of just this potentially resumed training run this epoch.

        Returns:
            Dict[str, Any]: The state.
        """
        world = World()
        epoch = self.next_epoch - 1
        epoch, offset = self._resume(world, epoch)
        if from_beginning:
            sample_in_epoch = num_samples
        else:
            sample_in_epoch = offset + num_samples
        return {
            'epoch': epoch,
            'sample_in_epoch': sample_in_epoch,
            'num_canonical_nodes': self.num_canonical_nodes,
            'shuffle_seed': self.shuffle_seed
        }

    def load_state_dict(self, obj: Dict[str, Any]) -> None:
        """Load a dict containing training state (called from non-worker process).

        This is called on each copy of the dataset when resuming.

        We just save the state to shared memory for workers to pick up when __iter__ is next
        called. We use shm because changes to this copy of the dataset wouldn't be picked up by
        persistent workers.

        Args:
            obj (Dict[str, Any]): The state.
        """
        name = f'{self._prefix}_resume'
        data = json.dumps(obj, sort_keys=True).encode('utf-8')
        try:
            # some platforms choose to allocate chunks of memory based upon that platform’s memory
            # page size, hence, the exact size of the shared memory block may be larger or
            # equal to the size requested.
            self._resume_shm = SharedMemory(name, True, len(data))
            self._resume_shm.buf[:len(data)] = data
        except FileExistsError:
            sleep(TICK)
            self._resume_shm = SharedMemory(name)
            assert len(self._resume_shm.buf) == len(data)

    def _cleanup_shared_memory(self, shm: Any, world: World) -> None:
        """Clean up the shared memory resources.

        Args:
            shm (Any): A SharedMemory object
            world (World): World state.
        """
        if shm is not None:
            # Close each SharedMemory instance
            shm.close()
            if world.is_local_leader:
                # Call unlink only once to release the shared memory
                shm.unlink()
            else:
                # Wait for local leader process to execute first
                sleep(1)

    def __del__(self):
        # Wait for the local rank 0 process
        world = self._rank_world
        wait_for_local_leader(world)

        # Clean up shared memory resources
        if hasattr(self, '_next_epoch_shm'):
            self._cleanup_shared_memory(self._next_epoch_shm, world)
        if hasattr(self, '_shard_states'):
            self._cleanup_shared_memory(self._shard_states, world)
        if hasattr(self, '_resume_shm'):
            self._cleanup_shared_memory(self._resume_shm, world)<|MERGE_RESOLUTION|>--- conflicted
+++ resolved
@@ -156,12 +156,8 @@
         self.download_retry = download_retry
         self.download_timeout = download_timeout
         self.validate_hash = validate_hash or None
-<<<<<<< HEAD
-        self.partition_algo = 'pynum'
-=======
         self.partition_algo = partition_algo
         self.shuffle_algo = shuffle_algo
->>>>>>> e342f0cd
 
         if self.download_retry < 0:
             raise ValueError('Parameter ``download_retry`` must be non-negative')
