--- conflicted
+++ resolved
@@ -6,14 +6,9 @@
 import json
 import os
 from enum import IntEnum
-<<<<<<< HEAD
+from math import ceil
 from threading import Lock, Thread
 from time import sleep, time
-=======
-from math import ceil
-from threading import Thread
-from time import sleep
->>>>>>> b42f4a23
 from typing import Any, Dict, Iterator, Optional, Sequence, Tuple
 
 import numpy as np
@@ -304,53 +299,10 @@
         self.sample_offset_per_shard = self.samples_per_shard.cumsum() - self.samples_per_shard
         self.spanner = Spanner(self.samples_per_shard)
 
-<<<<<<< HEAD
         # Now that we know the number of underlying samples of each stream, derive each stream's
         # true proportion/repeat/samples, as well as the total epoch size.
         self.samples_per_epoch = Stream.apply_weights(self.streams, self.samples_per_stream,
                                                       samples_per_epoch, self.shuffle_seed)
-=======
-        # Now that we have the true size of each sub-dataset, derive the proportions/repeats/picks.
-        if is_proportional:
-            # Relative.
-            if not samples_per_epoch:
-                samples_per_epoch = self.num_samples
-            self.proportion_per_stream = np.array([stream.proportion for stream in self.streams],
-                                                  np.float64)
-            self.proportion_per_stream /= self.proportion_per_stream.sum()
-            self.pick_per_stream = (samples_per_epoch * self.proportion_per_stream).astype(
-                np.int64)
-            short = samples_per_epoch - self.pick_per_stream.sum()
-            rng = np.random.default_rng(shuffle_seed)
-            indices = rng.choice(self.num_streams, short, False)
-            self.pick_per_stream[indices] += 1
-            self.repeat_per_stream = self.pick_per_stream / self.samples_per_stream
-            self.samples_per_epoch = samples_per_epoch
-        else:
-            # Absolute.
-            if samples_per_epoch:
-                raise ValueError('Only provide samples_per_epoch when proportionally weighting ' +
-                                 'sub-datasets.')
-            self.pick_per_stream = np.zeros(self.num_streams, np.int64)
-            for stream_id, stream in enumerate(self.streams):
-                if hasattr(stream, 'repeat'):
-                    samples = int(stream.repeat * self.samples_per_stream[stream_id])
-                elif hasattr(stream, 'samples'):
-                    samples = stream.samples
-                else:
-                    samples = self.samples_per_stream[stream_id]
-                self.pick_per_stream[stream_id] = samples
-            self.repeat_per_stream = self.pick_per_stream / self.samples_per_stream
-            self.proportion_per_stream = self.pick_per_stream / self.pick_per_stream.sum()
-            self.samples_per_epoch = sum(self.pick_per_stream)
-
-        # Now that we know the true props/reps/picks, inject those back into the Streams,
-        for stream, proportion, repeat, pick in zip(self.streams, self.proportion_per_stream,
-                                                    self.repeat_per_stream, self.pick_per_stream):
-            stream.proportion = proportion
-            stream.repeat = repeat
-            stream.samples = pick
->>>>>>> b42f4a23
 
         # Register/lookup our shared memory prefix and filelock root directory.
         my_locals = [
@@ -916,13 +868,10 @@
         Returns:
             Dict[str, Any]: Mapping of column name to column data.
         """
-<<<<<<< HEAD
-        shard_id, shard_sample_id = self.index.find_sample(sample_id)
-=======
         # Locate the shard and sample offset within that shard where the sample lives.
         shard_id, shard_sample_id = self.spanner[sample_id]
->>>>>>> b42f4a23
         shard = self.shards[shard_id]
+
         try:
             # Shortcut path: just assume the shard is present. Using exceptions as control flow is
             # actually faster than doing it properly because python.
@@ -935,6 +884,7 @@
             # Proper path: First ensure the shard is downloaded, then access the sample.
             self._download_shard(shard_id)
             sample = shard[shard_sample_id]
+
         return sample
 
     def _download_thread(self, it: _IterState) -> None:
@@ -976,14 +926,8 @@
                 continue
 
             # Download and decompress the shard for this sample, if not already done.
-<<<<<<< HEAD
-            shard_id, _ = self.index.find_sample(sample_id)
+            shard_id, _ = self.spanner[sample_id]
             self._download_shard(shard_id, False)
-=======
-            shard_id, _ = self.spanner[sample_id]
-            self._download_or_skip_shard(shard_states_lock, shard_states, shard_id, False)
-            state.download_index += 1
->>>>>>> b42f4a23
 
             # Step forward one sample.
             it.download_index += 1
@@ -1029,15 +973,9 @@
                 it.ready_index += 1
                 continue
 
-<<<<<<< HEAD
             # Wait for the shard for this sample to be downloaded and decompressed, if not already.
-            shard_id, _ = self.index.find_sample(sample_id)
+            shard_id, _ = self.spanner[sample_id]
             while self._shard_states[shard_id] != _ShardState.PRESENT:
-=======
-            # Download and decompress the shard for this sample, if not already done.
-            shard_id, _ = self.spanner[sample_id]
-            while shard_states[shard_id] != _ShardState.DOWNLOADED:
->>>>>>> b42f4a23
                 sleep(TICK)
 
             # Step forward one sample.
